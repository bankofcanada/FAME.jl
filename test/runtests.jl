--- conflicted
+++ resolved
@@ -70,12 +70,11 @@
     end
 end
 
-<<<<<<< HEAD
 frequency_to_name(F::Type) = lowercase(replace(replace(String(Symbol(F)), "{" => ""), "}" => ""))
 @testset "writing and reading all frequencies" begin
     frequencies = [
         Daily,
-        BusinessDaily,
+        BDaily,
         Weekly,
         Weekly{1},
         Weekly{2},
@@ -89,6 +88,13 @@
         Quarterly{1},
         Quarterly{2},
         # Quarterly{3},
+        HalfYearly,
+        HalfYearly{1},
+        HalfYearly{2},
+        HalfYearly{3},
+        HalfYearly{4},
+        HalfYearly{5},
+        # HalfYearly{6},
         Yearly,
         Yearly{1},
         Yearly{2},
@@ -113,9 +119,14 @@
             day = rand(collect(1:28))
             if F == Daily
                 t = TSeries(daily("$year-$month-$day"), collect(1:800))
-            elseif F <: CalendarFrequency 
-                t = TSeries(fconvert(F, daily("$year-$month-$day")), collect(1:200))
+            elseif F <: BDaily
+                t = TSeries(bdaily("$year-$month-$day", bias=:previous), collect(1:600))
+            elseif F <: Weekly
+                t = TSeries(weekly("$year-$month-$day", TimeSeriesEcon.endperiod(F)), collect(1:200))
+                # t = TSeries(fconvert(F, daily("$year-$month-$day")), collect(1:200))
             elseif F <: Yearly
+                t = TSeries(MIT{F}(year), collect(1:40))
+            elseif F <: HalfYearly
                 t = TSeries(MIT{F}(year), collect(1:40))
             elseif F <: Monthly
                 t = TSeries(MIT{F}(year*12 + month), collect(1:40))
@@ -134,7 +145,8 @@
     @test compare(db_write, db_read) == true
 
     rm("db_write.db")
-=======
+end
+
 @testset "empty tseries" begin
     FAME.init_chli()
     test_db = workdb()
@@ -144,20 +156,27 @@
         t2 = TSeries(Float32, 1993Q3),
         t3 = TSeries(Bool, 1996Q2),
         t4 = TSeries(1996Q2, Vector{Bool}([true, false, true])),
-        t5 = TSeries(MIT{Yearly}, 1998Q3),
-        t6 = TSeries(1997Q1, Vector{MIT{Yearly}}([2022Y, 2023Y]))
+        t5 = TSeries(MIT{Yearly{12}}, 1998Q3),
+        t6 = TSeries(1997Q1, Vector{MIT{Yearly{12}}}([2022Y, 2023Y]))
     )
     writefame(test_db, w)
     @test length(listdb(test_db)) == 6
 
     wr = readfame(test_db)
    
-    @test typeof(wr.t1) == TSeries{Quarterly, Float64, Vector{Float64}}
-    @test typeof(wr.t2) == TSeries{Quarterly, Float32, Vector{Float32}}
-    @test typeof(wr.t3) == TSeries{Quarterly, Bool, Vector{Bool}}
-    @test typeof(wr.t4) == TSeries{Quarterly, Bool, Vector{Bool}}
-    @test typeof(wr.t5) == TSeries{Quarterly, MIT{Yearly}, Vector{MIT{Yearly}}}
-    @test typeof(wr.t6) == TSeries{Quarterly, MIT{Yearly}, Vector{MIT{Yearly}}}
+    @test isquarterly(wr.t1) == true
+    @test isquarterly(wr.t2) == true
+    @test isquarterly(wr.t3) == true
+    @test isquarterly(wr.t4) == true
+    @test isquarterly(wr.t5) == true
+    @test isquarterly(wr.t6) == true
+    @test eltype(wr.t1) <: Float64
+    @test eltype(wr.t2) <: Float32
+    @test eltype(wr.t3) <: Bool
+    @test eltype(wr.t4) <: Bool
+    @test eltype(wr.t5) <: MIT{Yearly{12}}
+    @test eltype(wr.t6) <: MIT{Yearly{12}}
+    
     @test wr.t1.firstdate == 1995Q1
     @test wr.t2.firstdate == 1993Q3
     @test wr.t3.firstdate == 1996Q2
@@ -173,5 +192,4 @@
     @test wr.t4.values == [true, false, true]
     @test wr.t6.values == [2022Y, 2023Y]
 
->>>>>>> 78ac3ae4
 end